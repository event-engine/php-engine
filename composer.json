{
  "name": "event-engine/php-engine",
  "description": "CQRS / ES PHP SDK for event-engine.io",
  "homepage": "https://event-engine.io/",
  "license": "MIT",
  "authors": [
    {
      "name": "Alexander Miertsch",
      "email": "contact@prooph.de",
      "homepage": "http://www.prooph.de"
    },
    {
      "name": "Sandro Keil",
      "email": "contact@prooph.de",
      "homepage": "http://prooph-software.com/"
    }
  ],
  "require": {
    "php": "^7.2",
    "codeliner/array-reader": "^2.0",
    "event-engine/php-data": "^1.0 || ^2.0-dev",
    "event-engine/php-engine-utils": "^0.1",
    "event-engine/php-logger": "^0.1",
<<<<<<< HEAD
    "event-engine/php-persistence": "^0.8",
    "ramsey/uuid" : "^3.6",
=======
    "event-engine/php-messaging": "^0.1",
    "event-engine/php-persistence": "^0.7",
    "event-engine/php-schema": "^0.1",
    "fig/http-message-util": "^1.1",
>>>>>>> 772cb6e0
    "psr/container": "^1.0",
    "psr/http-message": "^1.0",
    "psr/http-server-middleware": "^1.0",
    "roave/security-advisories": "dev-master"
  },
  "require-dev": {
    "bookdown/bookdown": "1.x-dev",
    "event-engine/php-json-schema": "^1.0",
<<<<<<< HEAD
    "event-engine/prooph-v7-event-store": "^0.9",
    "bookdown/bookdown": "1.x-dev",
    "prooph/php-cs-fixer-config": "^0.3",
    "satooshi/php-coveralls": "^1.0",
    "malukenho/docheader": "^0.1.4",
=======
    "event-engine/prooph-v7-event-store": "^0.8",
>>>>>>> 772cb6e0
    "justinrainbow/json-schema": "^5.2",
    "malukenho/docheader": "^0.1.4",
    "opis/json-schema": "^1.0",
    "phpunit/phpunit": "^7.0",
    "prooph/php-cs-fixer-config": "^0.3",
    "ramsey/uuid" : "^3.6 || ^4.0",
    "satooshi/php-coveralls": "^1.0"
  },
  "autoload": {
    "psr-4": {
      "EventEngine\\": "src/"
    }
  },
  "autoload-dev": {
    "psr-4": {
      "EventEngineTest\\": "tests/",
      "EventEngineExample\\": "examples"
    }
  },
  "prefer-stable": true,
  "scripts": {
    "check": [
      "@cs",
      "@docheader",
      "@test"
    ],
    "docheader": "vendor/bin/docheader check examples/ src/ tests/",
    "cs": "php-cs-fixer fix -v --diff --dry-run",
    "cs-fix": "php-cs-fixer fix -v --diff",
    "test": "vendor/bin/phpunit"
  }
}<|MERGE_RESOLUTION|>--- conflicted
+++ resolved
@@ -21,15 +21,10 @@
     "event-engine/php-data": "^1.0 || ^2.0-dev",
     "event-engine/php-engine-utils": "^0.1",
     "event-engine/php-logger": "^0.1",
-<<<<<<< HEAD
+    "event-engine/php-messaging": "^0.1",
     "event-engine/php-persistence": "^0.8",
-    "ramsey/uuid" : "^3.6",
-=======
-    "event-engine/php-messaging": "^0.1",
-    "event-engine/php-persistence": "^0.7",
     "event-engine/php-schema": "^0.1",
     "fig/http-message-util": "^1.1",
->>>>>>> 772cb6e0
     "psr/container": "^1.0",
     "psr/http-message": "^1.0",
     "psr/http-server-middleware": "^1.0",
@@ -38,15 +33,7 @@
   "require-dev": {
     "bookdown/bookdown": "1.x-dev",
     "event-engine/php-json-schema": "^1.0",
-<<<<<<< HEAD
     "event-engine/prooph-v7-event-store": "^0.9",
-    "bookdown/bookdown": "1.x-dev",
-    "prooph/php-cs-fixer-config": "^0.3",
-    "satooshi/php-coveralls": "^1.0",
-    "malukenho/docheader": "^0.1.4",
-=======
-    "event-engine/prooph-v7-event-store": "^0.8",
->>>>>>> 772cb6e0
     "justinrainbow/json-schema": "^5.2",
     "malukenho/docheader": "^0.1.4",
     "opis/json-schema": "^1.0",
